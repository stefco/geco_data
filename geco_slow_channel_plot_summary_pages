--- conflicted
+++ resolved
@@ -7,16 +7,12 @@
 mkdir -p ~/public_html/slow-channels/${olddir}
 DATE=`date`
 
-<<<<<<< HEAD
-for jobdir in ~/slow-channel-scratch/o2_fixed; do
-=======
 # set default command-line arg values if no channels are specified
 if [ "$#" -eq 0 ]; then
     set -- ~/slow-channel-scratch/o1_slow_channels
 fi
 
 for jobdir in "$@"; do
->>>>>>> 500d397e
     echo "on jobdir ${jobdir}"
     # get git revision and date
     pushd ~/dev/geco_data
